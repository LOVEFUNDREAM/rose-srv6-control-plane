--- conflicted
+++ resolved
@@ -973,12 +973,8 @@
             # We need to convert the SID list into a uSID list
             #  before creating the SRv6 policy
             usid_list = sidlist_to_usidlist(
-<<<<<<< HEAD
                 sid_list=segments[1:][:-1],
                 udt_sids=[segments[1:][-1]] + udt_sids,
-=======
-                sid_list=segments[1:] + udt_sids,
->>>>>>> 14729aed
                 locator_bits=locator_bits,
                 usid_id_bits=usid_id_bits
             )
@@ -1121,12 +1117,8 @@
             # We need to convert the SID list into a uSID list
             #  before creating the SRv6 policy
             usid_list = sidlist_to_usidlist(
-<<<<<<< HEAD
                 sid_list=segments[::-1][1:][:-1],
-                udt_sids=[segments[0]] + udt_sids,
-=======
-                sid_list=segments[::-1][1:] + udt_sids,
->>>>>>> 14729aed
+                udt_sids=[segments[::-1][1:][-1]] + udt_sids,
                 locator_bits=locator_bits,
                 usid_id_bits=usid_id_bits
             )
