--- conflicted
+++ resolved
@@ -65,8 +65,6 @@
             exec(code, {'__file__': venv_path})
 
 # General imports
-<<<<<<< HEAD
-=======
 # from __future__ import absolute_import, division, print_function
 from argparse import ArgumentParser
 from concurrent import futures
@@ -82,7 +80,6 @@
 import json
 import sys
 from utils import get_address_family
->>>>>>> bf8414e7
 
 # Load environment variables from .env file
 load_dotenv()
